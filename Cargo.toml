[package]
name = "dis-spawner"
version = "0.2.0"
edition = "2021"

[dependencies]
acme2 = "0.5.1"
anyhow = "1.0.57"
async-nats = "0.15.0"
async-stream = "0.3.3"
bollard = "0.12.0"
bytes = "1.1.0"
chrono = { version = "0.4.19", features = ["serde"] }
clap = { version = "3.2.2", features = ["derive"] }
dashmap = "5.3.4"
futures = "0.3.21"
http = "0.2.7"
hyper = { version = "0.14.19", features = ["server", "client", "http1", "http2", "tcp"] }
notify = "5.0.0-pre.15"
openssl = "0.10.40"
reqwest = "0.11.10"
rustls = "0.20.6"
rustls-pemfile = "1.0.0"
serde = { version = "1.0.137", features = ["derive"] }
serde_json = "1.0.81"
signal-hook = "0.3.14"
sqlx = { version = "0.6.0", features = ["runtime-tokio-rustls", "sqlite", "migrate", "macros", "offline"] }
tokio = { version = "1.18.2", features = ["full"] }
tokio-rustls = "0.23.4"
tokio-stream = "0.1.8"
tracing = "0.1.34"
tracing-stackdriver = { git = "https://github.com/drifting-in-space/tracing-stackdriver" }
<<<<<<< HEAD
tracing-subscriber = { version = "0.3.11", features = ["env-filter"] }
url = "2.2.2"
=======
serde_with = "1.14.0"
>>>>>>> 92bbe474

[[bin]]
name = "spawner-drone"
required-features = ["full"]

[features]
full = []<|MERGE_RESOLUTION|>--- conflicted
+++ resolved
@@ -30,12 +30,9 @@
 tokio-stream = "0.1.8"
 tracing = "0.1.34"
 tracing-stackdriver = { git = "https://github.com/drifting-in-space/tracing-stackdriver" }
-<<<<<<< HEAD
 tracing-subscriber = { version = "0.3.11", features = ["env-filter"] }
 url = "2.2.2"
-=======
 serde_with = "1.14.0"
->>>>>>> 92bbe474
 
 [[bin]]
 name = "spawner-drone"
