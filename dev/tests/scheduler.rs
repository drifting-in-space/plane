--- conflicted
+++ resolved
@@ -210,13 +210,6 @@
         .unwrap();
 
     sleep(Duration::from_millis(100)).await;
-<<<<<<< HEAD
-    let result = mock_agent
-        .schedule_drone(&drone_id, false, None)
-        .await
-        .unwrap();
-    assert!(matches!(result, ScheduleResponse::Scheduled { drone, .. } if drone == drone_id));
-=======
     let result = mock_agent.schedule_drone(&drone_id, false).await.unwrap();
     assert!(matches!(&result, ScheduleResponse::Scheduled { drone, .. } if drone == &drone_id));
     let backend_id = match result {
@@ -240,7 +233,6 @@
         .clone();
 
     assert_eq!(drone_id, assigned_drone);
->>>>>>> dda77375
 }
 
 #[integration_test]
