use self::{
    commands::{get_port, run_container},
    types::ContainerId,
};
use crate::{
    database::backend::BackendMetricsMessage,
    names::BackendName,
    protocol::AcquiredKey,
    types::{BearerToken, ExecutorConfig},
};
use anyhow::Result;
use bollard::{
    auth::DockerCredentials,
    container::{PruneContainersOptions, StatsOptions},
    errors::Error,
    image::PruneImagesOptions,
    service::{EventMessage, HostConfigLogConfig},
    system::EventsOptions,
    Docker,
};
<<<<<<< HEAD
use chrono::{DateTime, Utc};
use std::{
    collections::HashMap,
=======
use chrono::{DateTime, LocalResult, TimeZone, Utc};
use std::{
    path::PathBuf,
>>>>>>> 7b91c49e
    sync::atomic::{AtomicU64, Ordering},
};
use thiserror::Error;
use tokio_stream::{Stream, StreamExt};

pub mod commands;
pub mod types;

/// The label used to identify containers managed by Plane.
/// The existence of this label is used to determine whether a container is managed by Plane.
const PLANE_DOCKER_LABEL: &str = "dev.plane.backend";

#[derive(Clone, Debug)]
pub struct PlaneDocker {
    docker: Docker,
    runtime: Option<String>,
    log_config: Option<HostConfigLogConfig>,
    mount_base: Option<PathBuf>,
}

#[derive(Clone, Debug)]
pub struct TerminateEvent {
    pub backend_id: BackendName,
    pub exit_code: Option<i32>,
}

pub struct SpawnResult {
    pub container_id: ContainerId,
    pub port: u16,
}

impl PlaneDocker {
    pub async fn new(
        docker: Docker,
        runtime: Option<String>,
        log_config: Option<HostConfigLogConfig>,
        mount_base: Option<PathBuf>,
    ) -> Result<Self> {
        Ok(Self {
            docker,
            runtime,
            log_config,
            mount_base,
        })
    }

    pub async fn pull(
        &self,
        image: &str,
        credentials: Option<&DockerCredentials>,
        force: bool,
    ) -> Result<()> {
        commands::pull_image(&self.docker, image, credentials, force).await?;
        Ok(())
    }

    pub async fn backend_events(&self) -> impl Stream<Item = TerminateEvent> {
        let options = EventsOptions {
            since: None,
            until: None,
            filters: vec![
                ("type", vec!["container"]),
                ("event", vec!["die", "stop"]),
                ("label", vec![PLANE_DOCKER_LABEL]),
            ]
            .into_iter()
            .collect(),
        };
        self.docker.events(Some(options)).filter_map(|e| {
            let e: EventMessage = match e {
                Err(e) => {
                    tracing::error!(?e, "Error receiving Docker event.");
                    return None;
                }
                Ok(e) => e,
            };

            tracing::info!(event=?e, "Received event");

            let Some(actor) = e.actor else {
                tracing::warn!("Received event without actor.");
                return None;
            };
            let Some(attributes) = actor.attributes else {
                tracing::warn!("Received event without attributes.");
                return None;
            };

            let exit_code = attributes.get("exitCode");
            let exit_code = exit_code.and_then(|s| s.parse::<i32>().ok());
            let Some(backend_id) = attributes.get(PLANE_DOCKER_LABEL) else {
                tracing::warn!(
                    "Ignoring event without Plane backend \
                    ID (this is expected if non-Plane \
                    backends are running on the same Docker instance.)"
                );
                return None;
            };
            let backend_id = match BackendName::try_from(backend_id.to_string()) {
                Ok(backend_id) => backend_id,
                Err(err) => {
                    tracing::warn!(?err, backend_id, "Ignoring event with invalid backend ID.");
                    return None;
                }
            };

            tracing::info!(exit_code, "Received exit code");

            Some(TerminateEvent {
                backend_id,
                exit_code,
            })
        })
    }

    pub async fn spawn_backend(
        &self,
        backend_id: &BackendName,
        container_id: &ContainerId,
        executable: ExecutorConfig,
        acquired_key: Option<&AcquiredKey>,
        static_token: Option<&BearerToken>,
    ) -> Result<SpawnResult> {
        run_container(
            self,
            backend_id,
            container_id,
            executable,
            acquired_key,
            static_token,
            self.mount_base.as_ref(),
        )
        .await?;
        let port = get_port(&self.docker, container_id).await?;

        Ok(SpawnResult {
            container_id: container_id.clone(),
            port,
        })
    }

    pub async fn terminate_backend(
        &self,
        container_id: &ContainerId,
        hard: bool,
    ) -> Result<(), Error> {
        if hard {
            self.docker
                .kill_container::<String>(&container_id.to_string(), None)
                .await?;
        } else {
            self.docker
                .stop_container(&container_id.to_string(), None)
                .await?;
        }

        Ok(())
    }

    pub async fn get_metrics(
        &self,
        container_id: &ContainerId,
    ) -> Result<bollard::container::Stats> {
        let options = StatsOptions {
            stream: false,
            one_shot: false,
        };

        self.docker
            .stats(&container_id.to_string(), Some(options))
            .next()
            .await
            .ok_or(anyhow::anyhow!("no stats found for {container_id}"))?
            .map_err(|e| anyhow::anyhow!("{e:?}"))
    }

    /// Prune stopped backend containers that are older than the prune threshold.
    /// Then, (optionally) remove unused images also older than the prune threshold.
    pub async fn prune(&self, until: DateTime<Utc>, prune_images: bool) -> Result<()> {
        tracing::info!("Pruning Docker containers and images.");

        let since_unixtime = until.timestamp();
        let filters: HashMap<String, Vec<String>> = vec![
            ("until".to_string(), vec![since_unixtime.to_string()]),
            ("label".to_string(), vec![PLANE_DOCKER_LABEL.to_string()]),
        ]
        .into_iter()
        .collect();

        match self
            .docker
            .prune_containers(Some(PruneContainersOptions {
                filters: filters.clone(),
            }))
            .await
        {
            Ok(result) => {
                let num_containers_deleted =
                    result.containers_deleted.map(|d| d.len()).unwrap_or(0);
                let space_reclaimed_bytes = result.space_reclaimed;
                tracing::info!(
                    num_containers_deleted,
                    space_reclaimed_bytes,
                    "Done pruning containers."
                );
            }
            Err(e) => tracing::error!(?e, "Error pruning containers."),
        }

        if prune_images {
            let filters: HashMap<String, Vec<String>> =
                vec![("until".to_string(), vec![since_unixtime.to_string()])]
                    .into_iter()
                    .collect();
            match self
                .docker
                .prune_images(Some(PruneImagesOptions { filters }))
                .await
            {
                Ok(result) => {
                    let num_images_deleted = result.images_deleted.map(|d| d.len()).unwrap_or(0);
                    tracing::info!(num_images_deleted, "Removed dangling images.");
                }
                Err(e) => tracing::error!(?e, "Error pruning dangling images."),
            }
        }

        Ok(())
    }
}

#[derive(Error, Debug)]
pub enum MetricsConversionError {
    #[error("{0} stat not present in provided struct")]
    NoStatsAvailable(String),
    #[error("Measured cumulative system cpu use: {current} is less than previous cumulative total: {prev}")]
    SysCpuLessThanCurrent { current: u64, prev: u64 },
    #[error("Measured cumulative container cpu use: {current} is less than previous cumulative total: {prev}")]
    ContainerCpuLessThanCurrent { current: u64, prev: u64 },
}

pub fn get_metrics_message_from_container_stats(
    stats: bollard::container::Stats,
    backend_id: BackendName,
    prev_sys_cpu_ns: &AtomicU64,
    prev_container_cpu_ns: &AtomicU64,
) -> std::result::Result<BackendMetricsMessage, MetricsConversionError> {
    let Some(mem_stats) = stats.memory_stats.stats else {
        return Err(MetricsConversionError::NoStatsAvailable(
            "memory_stats.stats".into(),
        ));
    };

    let Some(total_system_cpu_used) = stats.cpu_stats.system_cpu_usage else {
        return Err(MetricsConversionError::NoStatsAvailable(
            "cpu_stats.system_cpu_usage".into(),
        ));
    };

    let Some(mem_used_total_docker) = stats.memory_stats.usage else {
        return Err(MetricsConversionError::NoStatsAvailable(
            "memory_stats.usage".into(),
        ));
    };

    let Some(mem_limit) = stats.memory_stats.limit else {
        return Err(MetricsConversionError::NoStatsAvailable(
            "memory_stats.limit".into(),
        ));
    };

    let container_cpu_used = stats.cpu_stats.cpu_usage.total_usage;
    let prev_sys_cpu_ns_load = prev_sys_cpu_ns.load(Ordering::SeqCst);
    let prev_container_cpu_ns_load = prev_container_cpu_ns.load(Ordering::SeqCst);

    if container_cpu_used < prev_container_cpu_ns_load {
        return Err(MetricsConversionError::ContainerCpuLessThanCurrent {
            current: container_cpu_used,
            prev: prev_container_cpu_ns_load,
        });
    }
    if total_system_cpu_used < prev_sys_cpu_ns_load {
        return Err(MetricsConversionError::SysCpuLessThanCurrent {
            current: total_system_cpu_used,
            prev: prev_sys_cpu_ns_load,
        });
    }

    let container_cpu_used_delta =
        container_cpu_used - prev_container_cpu_ns.load(Ordering::SeqCst);

    let system_cpu_used_delta = total_system_cpu_used - prev_sys_cpu_ns_load;

    prev_container_cpu_ns.store(container_cpu_used, Ordering::SeqCst);
    prev_sys_cpu_ns.store(total_system_cpu_used, Ordering::SeqCst);

    // NOTE: a BIG limitation here is that docker does not report swap info!
    // This may be important for scheduling decisions!

    let (mem_total, mem_active, mem_inactive, mem_unevictable, mem_used) = match mem_stats {
        bollard::container::MemoryStatsStats::V1(v1_stats) => {
            let active_mem = v1_stats.total_active_anon + v1_stats.total_active_file;
            let total_mem = v1_stats.total_rss + v1_stats.total_cache;
            let unevictable_mem = v1_stats.total_unevictable;
            let inactive_mem = v1_stats.total_inactive_anon + v1_stats.total_inactive_file;
            let mem_used = mem_used_total_docker - v1_stats.total_inactive_file;
            (
                total_mem,
                active_mem,
                inactive_mem,
                unevictable_mem,
                mem_used,
            )
        }
        bollard::container::MemoryStatsStats::V2(v2_stats) => {
            let active_mem = v2_stats.active_anon + v2_stats.active_file;
            let kernel = v2_stats.kernel_stack + v2_stats.sock + v2_stats.slab;
            let total_mem = v2_stats.file + v2_stats.anon + kernel;
            let unevictable_mem = v2_stats.unevictable;
            let inactive_mem = v2_stats.inactive_anon + v2_stats.inactive_file;
            let mem_used = mem_used_total_docker - v2_stats.inactive_file;
            (
                total_mem,
                active_mem,
                inactive_mem,
                unevictable_mem,
                mem_used,
            )
        }
    };

    Ok(BackendMetricsMessage {
        backend_id,
        mem_total,
        mem_used,
        mem_active,
        mem_inactive,
        mem_unevictable,
        mem_limit,
        cpu_used: container_cpu_used_delta,
        sys_cpu: system_cpu_used_delta,
    })
}<|MERGE_RESOLUTION|>--- conflicted
+++ resolved
@@ -18,15 +18,10 @@
     system::EventsOptions,
     Docker,
 };
-<<<<<<< HEAD
 use chrono::{DateTime, Utc};
 use std::{
     collections::HashMap,
-=======
-use chrono::{DateTime, LocalResult, TimeZone, Utc};
-use std::{
     path::PathBuf,
->>>>>>> 7b91c49e
     sync::atomic::{AtomicU64, Ordering},
 };
 use thiserror::Error;
