use super::Controller;
use crate::{
    controller::error::IntoApiError,
    database::{backend::BackendActionMessage, subscribe::Subscription, PlaneDatabase},
    protocol::{BackendAction, Heartbeat, MessageFromDrone, MessageToDrone},
    typed_socket::{server::new_server, TypedSocket},
    types::{ClusterName, NodeId, TerminationKind},
};
use axum::{
    extract::{ws::WebSocket, ConnectInfo, Path, State, WebSocketUpgrade},
    http::StatusCode,
    response::{IntoResponse, Response},
};
use std::net::{IpAddr, SocketAddr};

pub async fn handle_message_from_drone(
    msg: MessageFromDrone,
    drone_id: NodeId,
    controller: &Controller,
    sender: &mut TypedSocket<MessageToDrone>,
) -> anyhow::Result<()> {
    match msg {
<<<<<<< HEAD
        MessageFromDrone::Heartbeat { local_time } => {
=======
        MessageFromDrone::Heartbeat(Heartbeat {
            local_time_epoch_millis,
        }) => {
>>>>>>> 17c277f9
            controller
                .db
                .drone()
                .heartbeat(drone_id, local_time)
                .await?;
        }
        MessageFromDrone::BackendEvent(backend_event) => {
            tracing::info!(
                event = ?backend_event,
                "Received backend event"
            );

            controller
                .db
                .backend()
                .update_status(
                    &backend_event.backend_id,
                    backend_event.status,
                    backend_event.address,
                    backend_event.exit_code,
                )
                .await?;

            sender
                .send(MessageToDrone::AckEvent {
                    event_id: backend_event.event_id,
                })
                .await?;
        }
        MessageFromDrone::AckAction { action_id } => {
            controller
                .db
                .backend_actions()
                .ack_pending_action(&action_id, drone_id)
                .await?;
        }
        MessageFromDrone::RenewKey { .. } => {
            unimplemented!()
        }
    }

    Ok(())
}

pub async fn sweep_loop(db: PlaneDatabase, drone_id: NodeId) {
    loop {
        tokio::time::sleep(std::time::Duration::from_secs(5)).await;

        let candidates = match db.backend().termination_candidates(drone_id).await {
            Ok(candidates) => candidates,
            Err(err) => {
                tracing::error!(?err, "Error terminating expired backends");
                continue;
            }
        };

        for candidate in candidates {
            tracing::info!(
                backend_id = %candidate.backend_id,
                expiration_time = ?candidate.expiration_time,
                allowed_idle_seconds = ?candidate.allowed_idle_seconds,
                as_of = ?candidate.as_of,
                last_keepalive = ?candidate.last_keepalive,
                "Terminating expired or idle backend"
            );

            if let Err(err) = db
                .backend_actions()
                .create_pending_action(
                    &candidate.backend_id,
                    drone_id,
                    &BackendAction::Terminate {
                        kind: TerminationKind::Soft,
                    },
                )
                .await
            {
                tracing::error!(?err, "Error terminating backend");
            }
        }
    }
}

pub async fn drone_socket_inner(
    cluster: ClusterName,
    ws: WebSocket,
    controller: Controller,
    ip: IpAddr,
) -> anyhow::Result<()> {
    let mut socket = new_server(ws, controller.id.to_string()).await?;

    let handshake = socket.remote_handshake.clone();
    let node_guard = controller
        .register_node(handshake, Some(&cluster), ip)
        .await?;
    let drone_id = node_guard.id;

    let sweep_loop_handle = tokio::spawn(sweep_loop(controller.db.clone(), drone_id));

    controller.db.drone().register_drone(drone_id, true).await?;

    let mut backend_actions: Subscription<BackendActionMessage> =
        controller.db.subscribe_with_key(&drone_id.to_string());

    for pending_action in controller
        .db
        .backend_actions()
        .pending_actions(drone_id)
        .await?
    {
        let message = MessageToDrone::Action(pending_action);
        socket.send(message).await?;
    }

    loop {
        tokio::select! {
            backend_action_result = backend_actions.next() => {
                match backend_action_result {
                    Some(backend_action) => {
                        let message = MessageToDrone::Action(backend_action.payload);
                        if let Err(err) = socket.send(message).await {
                            tracing::error!(?err, "Error sending backend action to drone");
                        }
                    }
                    None => {
                        tracing::info!("Drone action channel closed");
                        break;
                    }
                }
            }
            message_from_drone_result = socket.recv() => {
                match message_from_drone_result {
                    Some(message_from_drone) => {
                        if let Err(err) = handle_message_from_drone(message_from_drone, drone_id, &controller, &mut socket).await {
                            tracing::error!(?err, "Error handling message from drone");
                        }
                    }
                    None => {
                        tracing::info!("Drone socket closed");
                        break;
                    }
                }
            }
        }
    }

    sweep_loop_handle.abort();

    Ok(())
}

pub async fn drone_socket(cluster: ClusterName, ws: WebSocket, controller: Controller, ip: IpAddr) {
    if let Err(err) = drone_socket_inner(cluster, ws, controller, ip).await {
        tracing::error!(?err, "Drone socket error");
    }
}

pub async fn handle_drone_socket(
    Path(cluster): Path<String>,
    State(controller): State<Controller>,
    connect_info: ConnectInfo<SocketAddr>,
    ws: WebSocketUpgrade,
) -> Result<impl IntoResponse, Response> {
    let cluster: ClusterName = cluster
        .parse()
        .ok()
        .or_status(StatusCode::BAD_REQUEST, "Invalid cluster name")?;
    let ip = connect_info.0.ip();
    Ok(ws.on_upgrade(move |socket| drone_socket(cluster, socket, controller, ip)))
}<|MERGE_RESOLUTION|>--- conflicted
+++ resolved
@@ -20,13 +20,7 @@
     sender: &mut TypedSocket<MessageToDrone>,
 ) -> anyhow::Result<()> {
     match msg {
-<<<<<<< HEAD
-        MessageFromDrone::Heartbeat { local_time } => {
-=======
-        MessageFromDrone::Heartbeat(Heartbeat {
-            local_time_epoch_millis,
-        }) => {
->>>>>>> 17c277f9
+        MessageFromDrone::Heartbeat(Heartbeat { local_time }) => {
             controller
                 .db
                 .drone()
