<<<<<<< HEAD
use std::{sync::Arc, thread::JoinHandle};

use super::{ChannelMessage, FullDuplexChannel, Handshake, ping::PingSender};
=======
use super::{ChannelMessage, Handshake, SocketAction, TypedSocket};
>>>>>>> 31ab6c09
use crate::plane_version_info;
use anyhow::{anyhow, Context, Result};
use axum::extract::ws::{Message, WebSocket};
use tokio::sync::mpsc::{Receiver, Sender};

<<<<<<< HEAD
pub struct TypedWebsocketServer<T: ChannelMessage> {
    socket: WebSocket,
    handshake: Handshake,
    ping_sender: Arc<PingSender>,
    ping_loop_handle: JoinHandle<()>,
    _phantom: std::marker::PhantomData<T>,
}

pub async fn ping_loop() {

}

impl<T: ChannelMessage> TypedWebsocketServer<T> {
    pub async fn new(mut ws: WebSocket, name: String) -> Result<Self> {
        let handshake = Handshake {
            version: plane_version_info(),
            name,
        };

        let msg = ws
            .recv()
            .await
            .ok_or_else(|| anyhow!("Socket closed before handshake received."))??;
        let msg = match msg {
            Message::Text(msg) => msg,
            msg => {
                tracing::warn!("Received ignored message: {:?}", msg);
                return Err(anyhow!("Handshake message was not text."));
            }
        };
        let client_handshake: Handshake =
            serde_json::from_str(&msg).context("Parsing handshake from client.")?;
        tracing::info!(
            client_version = %client_handshake.version.version,
            client_hash = %client_handshake.version.git_hash,
            client_name = %client_handshake.name,
            "Client connected"
        );

        ws.send(Message::Text(serde_json::to_string(&handshake)?))
            .await?;

        handshake.check_compat(&client_handshake);

        let ping_sender = Arc::new(PingSender::new());

        Ok(Self {
            socket: ws,
            handshake: client_handshake,
            ping_sender,
            _phantom: std::marker::PhantomData,
        })
    }

    pub fn remote_handshake(&self) -> &Handshake {
        &self.handshake
=======
pub async fn handle_messages<T: ChannelMessage>(
    mut messages_to_send: Receiver<SocketAction<T>>,
    messages_received: Sender<T::Reply>,
    mut socket: WebSocket,
) {
    loop {
        tokio::select! {
            Some(msg) = messages_to_send.recv() => {
                match msg {
                    SocketAction::Send(msg) => {
                        let msg = Message::Text(serde_json::to_string(&msg).unwrap());
                        if let Err(err) = socket.send(msg).await {
                            tracing::error!(?err, "Failed to send message on websocket.");
                        }
                    }
                    SocketAction::Close => {
                        socket.close().await.unwrap();
                        break;
                    }
                }
            }
            Some(msg) = socket.recv() => {
                let msg = match msg {
                    Ok(Message::Text(msg)) => msg,
                    msg => {
                        tracing::warn!("Received ignored message: {:?}", msg);
                        continue;
                    }
                };
                let msg: T::Reply = serde_json::from_str(&msg).context("Parsing message from client.").unwrap();
                messages_received.send(msg).await.unwrap();
            }
            else => {
                break;
            }
        }
>>>>>>> 31ab6c09
    }
}

pub async fn new_server<T: ChannelMessage>(
    mut ws: WebSocket,
    name: String,
) -> Result<TypedSocket<T>> {
    let msg = ws
        .recv()
        .await
        .ok_or_else(|| anyhow!("Socket closed before handshake received."))??;
    let msg = match msg {
        Message::Text(msg) => msg,
        msg => {
            tracing::warn!("Received ignored message: {:?}", msg);
            return Err(anyhow!("Handshake message was not text."));
        }
    };
    let remote_handshake: Handshake =
        serde_json::from_str(&msg).context("Parsing handshake from client.")?;
    tracing::info!(
        client_version = %remote_handshake.version.version,
        client_hash = %remote_handshake.version.git_hash,
        client_name = %remote_handshake.name,
        "Client connected"
    );

<<<<<<< HEAD
        tracing::warn!("Connection closed.");
=======
    let local_handshake = Handshake {
        version: plane_version_info(),
        name,
    };
    ws.send(Message::Text(serde_json::to_string(&local_handshake)?))
        .await?;
>>>>>>> 31ab6c09

    local_handshake.check_compat(&remote_handshake);

    let (outgoing_message_sender, outgoing_message_receiver) = tokio::sync::mpsc::channel(100);
    let (incoming_message_sender, incoming_message_receiver) = tokio::sync::mpsc::channel(100);
    tokio::spawn(async move {
        handle_messages(outgoing_message_receiver, incoming_message_sender, ws).await;
    });

    Ok(TypedSocket {
        send: outgoing_message_sender,
        recv: incoming_message_receiver,
        remote_handshake,
    })
}<|MERGE_RESOLUTION|>--- conflicted
+++ resolved
@@ -1,73 +1,9 @@
-<<<<<<< HEAD
-use std::{sync::Arc, thread::JoinHandle};
-
-use super::{ChannelMessage, FullDuplexChannel, Handshake, ping::PingSender};
-=======
 use super::{ChannelMessage, Handshake, SocketAction, TypedSocket};
->>>>>>> 31ab6c09
 use crate::plane_version_info;
 use anyhow::{anyhow, Context, Result};
 use axum::extract::ws::{Message, WebSocket};
 use tokio::sync::mpsc::{Receiver, Sender};
 
-<<<<<<< HEAD
-pub struct TypedWebsocketServer<T: ChannelMessage> {
-    socket: WebSocket,
-    handshake: Handshake,
-    ping_sender: Arc<PingSender>,
-    ping_loop_handle: JoinHandle<()>,
-    _phantom: std::marker::PhantomData<T>,
-}
-
-pub async fn ping_loop() {
-
-}
-
-impl<T: ChannelMessage> TypedWebsocketServer<T> {
-    pub async fn new(mut ws: WebSocket, name: String) -> Result<Self> {
-        let handshake = Handshake {
-            version: plane_version_info(),
-            name,
-        };
-
-        let msg = ws
-            .recv()
-            .await
-            .ok_or_else(|| anyhow!("Socket closed before handshake received."))??;
-        let msg = match msg {
-            Message::Text(msg) => msg,
-            msg => {
-                tracing::warn!("Received ignored message: {:?}", msg);
-                return Err(anyhow!("Handshake message was not text."));
-            }
-        };
-        let client_handshake: Handshake =
-            serde_json::from_str(&msg).context("Parsing handshake from client.")?;
-        tracing::info!(
-            client_version = %client_handshake.version.version,
-            client_hash = %client_handshake.version.git_hash,
-            client_name = %client_handshake.name,
-            "Client connected"
-        );
-
-        ws.send(Message::Text(serde_json::to_string(&handshake)?))
-            .await?;
-
-        handshake.check_compat(&client_handshake);
-
-        let ping_sender = Arc::new(PingSender::new());
-
-        Ok(Self {
-            socket: ws,
-            handshake: client_handshake,
-            ping_sender,
-            _phantom: std::marker::PhantomData,
-        })
-    }
-
-    pub fn remote_handshake(&self) -> &Handshake {
-        &self.handshake
-=======
 pub async fn handle_messages<T: ChannelMessage>(
     mut messages_to_send: Receiver<SocketAction<T>>,
     messages_received: Sender<T::Reply>,
@@ -104,7 +40,6 @@
                 break;
             }
         }
->>>>>>> 31ab6c09
     }
 }
 
@@ -132,16 +67,12 @@
         "Client connected"
     );
 
-<<<<<<< HEAD
-        tracing::warn!("Connection closed.");
-=======
     let local_handshake = Handshake {
         version: plane_version_info(),
         name,
     };
     ws.send(Message::Text(serde_json::to_string(&local_handshake)?))
         .await?;
->>>>>>> 31ab6c09
 
     local_handshake.check_compat(&remote_handshake);
 
