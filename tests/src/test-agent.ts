--- conflicted
+++ resolved
@@ -27,10 +27,6 @@
   const natsPort = await t.context.docker.runNats()
   await sleep(100)
   const nats = await connect({ port: natsPort, token: "mytoken" })
-<<<<<<< HEAD
-
-=======
->>>>>>> 92bbe474
   t.context.runner.runAgent(natsPort)
 
   // Initial handshake.
