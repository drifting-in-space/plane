import { ExecutionContext } from "ava"
import { JSONCodec, Msg, NatsConnection, Subscription } from "nats"

export const JSON_CODEC = JSONCodec()

export async function expectResponse<T, R>(t: ExecutionContext<unknown>, nats: NatsConnection, subject: string, request: T, expectedResponse: R) {
<<<<<<< HEAD
  const responseEnc = await nats.request(subject, JSON_CODEC.encode(request))
=======
  const responseEnc = await nats.request(subject, JSON_CODEC.encode(request), {timeout: 300})
>>>>>>> 0945b442
  const response = JSON_CODEC.decode(responseEnc.data)
  t.deepEqual(response, expectedResponse)
}

export async function expectMessage<T, R>(t: ExecutionContext<unknown>, nats: NatsConnection, subject: string, expected: T, response?: R) {
  const sub = await nats.subscribe(subject, {timeout: 5000})
  const messageEnc = await sub[Symbol.asyncIterator]().next()
  const message = JSON_CODEC.decode(messageEnc.value.data)
  t.deepEqual(message, expected)
  if (typeof response !== "undefined") {
    messageEnc.value.respond(JSON_CODEC.encode(response))
  }
<<<<<<< HEAD
=======
  sub.unsubscribe()
>>>>>>> 0945b442
}

export class NatsMessageIterator<T> {
  private iterator: AsyncIterator<Msg, undefined, undefined>

  constructor(sub: Subscription) {
    this.iterator = sub[Symbol.asyncIterator]()
  }

  async next(): Promise<[T, Msg]> {
    const message = await this.iterator.next()
    if (message.value === undefined) {
      throw new Error("Subscription closed when message expected.")
    }

    return [JSON_CODEC.decode(message.value.data) as T, message.value]
  }
}<|MERGE_RESOLUTION|>--- conflicted
+++ resolved
@@ -4,11 +4,7 @@
 export const JSON_CODEC = JSONCodec()
 
 export async function expectResponse<T, R>(t: ExecutionContext<unknown>, nats: NatsConnection, subject: string, request: T, expectedResponse: R) {
-<<<<<<< HEAD
-  const responseEnc = await nats.request(subject, JSON_CODEC.encode(request))
-=======
   const responseEnc = await nats.request(subject, JSON_CODEC.encode(request), {timeout: 300})
->>>>>>> 0945b442
   const response = JSON_CODEC.decode(responseEnc.data)
   t.deepEqual(response, expectedResponse)
 }
@@ -21,10 +17,7 @@
   if (typeof response !== "undefined") {
     messageEnc.value.respond(JSON_CODEC.encode(response))
   }
-<<<<<<< HEAD
-=======
   sub.unsubscribe()
->>>>>>> 0945b442
 }
 
 export class NatsMessageIterator<T> {
